/*
 *     The Peacock Project - a HITMAN server replacement.
 *     Copyright (C) 2021-2023 The Peacock Project Team
 *
 *     This program is free software: you can redistribute it and/or modify
 *     it under the terms of the GNU Affero General Public License as published by
 *     the Free Software Foundation, either version 3 of the License, or
 *     (at your option) any later version.
 *
 *     This program is distributed in the hope that it will be useful,
 *     but WITHOUT ANY WARRANTY; without even the implied warranty of
 *     MERCHANTABILITY or FITNESS FOR A PARTICULAR PURPOSE.  See the
 *     GNU Affero General Public License for more details.
 *
 *     You should have received a copy of the GNU Affero General Public License
 *     along with this program.  If not, see <https://www.gnu.org/licenses/>.
 */

import {
    CompiledChallengeRuntimeData,
    CPDStore,
    GameVersion,
    MissionManifest,
    RegistryChallenge,
    UserProfile,
} from "./types/types"
import { OfficialServerAuth, userAuths } from "./officialServerAuth"
import { log, LogLevel } from "./loggingInterop"
import { missionsInLocations } from "./contracts/missionsInLocation"
import { getVersionedConfig } from "./configSwizzleManager"
import { controller } from "./controller"
import { handleEvent } from "@peacockproject/statemachine-parser"
import { StateMachineLike } from "@peacockproject/statemachine-parser/src/types"
import { getFlag } from "./flags"
import { getRemoteService } from "./utils"

interface GetProfileBody {
    DevId: null | string
    SteamId: null | string
    StadiaId: null | string
    EpicId: null | string
    NintendoId: null | string
    XboxLiveId: null | string
    PSNAccountId: null | string
    PSNOnlineId: null | string
    Id: string
    LinkedAccounts: {
        dev?: string
        epic?: string
        steam?: string
        gog?: string
        xbox?: string
        stadia?: string
    }
    ETag: null | string
    Gamertag: string
    Extensions: {
        achievements: `${number}`[]
        friends: string[]
        gameclient: null | unknown
        gamepersistentdata: {
            __stats?: unknown
            prologue: {
                "proceed-intro": boolean
            }
            menudata: {
                destinations: unknown
                planning: unknown
                newunlockables: string[]
            }
            PersistentBool: Record<string, unknown>
            IsFSPUser: boolean
            VideoShown: Record<string, boolean>
            HitsFilterType: {
                // "all" / "completed" / "failed"
                MyHistory: string
                MyContracts: string
                MyPlaylist: string
            }
            EpilogueSeen: Record<string, boolean>
        }
        opportunityprogression: Record<string, string>
        progression: {
            XPGain: number
            secondsToNextDrop: number
            secondsElapsed: number
            LastCompletedChallenge: string
            Locations: Record<
                string,
                {
                    Xp: number
                    PreviouslySeenXp: number
                    LastCompletedChallenge: string
                    PreviouslySeenStaging: object
                    Level: number
                }
            >
            PlayerProfileXP: {
                Total: number
                PreviouslySeenTotal: number
                ProfileLevel: number
                PreviouslySeenStaging: object
                Sublocations: {
                    Location: string
                    Xp: number
                    ActionXp: number
                }[]
            }
            LastScore: number
            TimeDropDelta: number
            Unlockables: Record<
                string,
                {
                    Xp: number
                    PreviouslySeenXp: number
                    LastCompletedChallenge: string
                    PreviouslySeenStaging: object
                    Level: number
                }
            >
        }
    }
}
interface GetPlayerProfileBody {
    template: unknown
    data: {
        SubLocationData: {
            ParentLocation: object
            Location: object
            CompletionData: {
                Level: number
                MaxLevel: number
                XP: number
                Completion: number
                XpLeft: number
                Id: string
                SubLocationId: string
                HideProgression: boolean
                IsLocationProgression: boolean
                Name: null | unknown
            }
            ChallengeCategoryCompletion: {
                Name: string
                CompletedChallengesCount: number
                ChallengesCount: number
            }[]
            ChallengeCompletion: {
                ChallengesCount: number
                CompletedChallengesCount: number
                CompletionPercent: number
            }
            OpportunityStatistics: {
                Count: number
                Completed: number
            }
            LocationCompletionPercent: number
        }[]
        PlayerProfileXp: {
            Total: number
            Level: number
            Seasons: {
                Number: number
                Locations: {
                    LocationId: string
                    Xp: number
                    ActionXp: number
                    LocationProgression: {
                        Level: number
                        MaxLevel: number
                    }
                }[]
            }[]
        }
    }
}
interface HitsCategoryBody {
    data: {
        Category: string
        Data: {
            Type: string
            Hits: {
                Id: string
                UserCentricContract: {
                    Data: {
                        EscalationCompletedLevels: number
                        EscalationTotalLevels: number
                        EscalationCompleted: boolean
                        LastPlayedAt: string
                        Completed: boolean
                    }
                    Contract: MissionManifest
                }
            }[]
            Page: number
            HasMore: boolean
        }
    }
}

async function requestGetProfile(user: OfficialServerAuth, remoteService) {
    const response = await user._useService<GetProfileBody>(
        `https://${remoteService}.hitman.io/authentication/api/userchannel` +
            "/ProfileService/GetProfile",
        false,
        {
            id: "22ebbd4b-062f-4321-81b8-03f74ab161bc",
            extensions: [
                "achievements",
                "friends",
                "gameclient",
                "gamepersistentdata",
                "opportunityprogression",
                "progression",
            ],
        },
    )

    if (response.status !== 200) {
        throw new Error("Error getting user profile from official server.")
    } else {
        return response.data
    }
}

async function requestPlayerProfile(user: OfficialServerAuth, remoteService) {
    const response = await user._useService<GetPlayerProfileBody>(
        `https://${remoteService}.hitman.io/profiles/page/PlayerProfile`,
        true,
    )

    if (response.status !== 200) {
        throw new Error("Error getting user profile from official server.")
    } else {
        return response.data.data
    }
}

function requestMapChallenges(
    user: OfficialServerAuth,
    location: string,
    remoteService,
) {
    return user._useService<CompiledChallengeRuntimeData>(
        `https://${remoteService}.hitman.io/authentication/api/userchannel` +
            "/ChallengesService/GetActiveChallengesAndProgression",
        false,
        {
            contractId: location,
            difficultyLevel: 2,
        },
    )
}

async function requestChallenges(user: OfficialServerAuth, remoteService) {
    /*
     This is probably not the most efficient way to do this, but I haven't
     found an endpoint that returns all challenges,
     so we have to make a request for each location.
     It only takes a few seconds, so it's not a big deal.
    */

    const locations = collectStrings(missionsInLocations)
    const promises = []

    for (const locationsKey in locations) {
        const responseMapChallenges = requestMapChallenges(
            user,
            locations[locationsKey],
            remoteService,
        )

        log(
            LogLevel.DEBUG,
            `Getting map challenges for ${locations[locationsKey]}` +
                ` (${parseInt(locationsKey) + 1}/${locations.length})`,
        )

        promises.push(responseMapChallenges)
    }

    const responses = await Promise.all(promises).catch((e) => {
        throw new Error(
            `Error getting escalation contracts from official server: ${e}`,
        )
    })
    const challenges = new Map()

    for (const response of responses) {
        if (response.status !== 200) {
            throw new Error(
                "Error getting map challenges from official server." +
                    ` (${response.request.body.contractId})`,
            )
        } else {
            for (const challenge of response.data) {
                challenges.set(challenge.Challenge.Id, challenge)
            }
        }
    }

    return challenges
}

async function requestHitsCategory(
    user: OfficialServerAuth,
    type: string,
    page: number,
    remoteService,
) {
    return (
        await user._useService<HitsCategoryBody>(
            `https://${remoteService}.hitman.io/profiles/page/HitsCategory` +
                `?page=${page}&type=${type}&mode=dataonly`,
            true,
        )
    ).data.data
}

async function requestHitsCategoryAll(
    user: OfficialServerAuth,
    type: string,
    remoteService,
) {
    const hits: HitsCategoryBody["data"]["Data"]["Hits"] = []
    let page = 0
    let hasMore = true

    while (hasMore) {
        const response = await requestHitsCategory(
            user,
            type,
            page,
            remoteService,
        )
        hits.push(...response.Data.Hits)
        hasMore = response.Data.HasMore
        page++
    }

    return hits
}

async function requestGetForPlay2(
    user: OfficialServerAuth,
    missionId: string,
    remoteService: string,
) {
<<<<<<< HEAD
    log(LogLevel.DEBUG, "Getting CPD from official server.")
    await user
        ._useService(
            `https://${remoteService}.hitman.io/authentication/api/configuration/Init?configName=pc-prod&lockedContentDisabled=false&isFreePrologueUser=false&isIntroPackUser=false&isFullExperienceUser=true`,
            true,
        )
        .catch((e) => {
            return e.response
        })
    const response = await user
        ._useService<{
=======
    log(
        LogLevel.DEBUG,
        "Getting CPD from official server.",
    )
    await user._useService(
        `https://${remoteService}.hitman.io/authentication/api/configuration/Init?configName=pc-prod&lockedContentDisabled=false&isFreePrologueUser=false&isIntroPackUser=false&isFullExperienceUser=true`,
        true,
    ).catch((e) => {return e.response})
    const response = await user._useService<
        {
>>>>>>> e9915d8e
            ContractSessionId: string
            ContractProgressionData: CPDStore
        }>(
            `https://${remoteService}.hitman.io/authentication/api/userchannel/ContractsService/GetForPlay2`,
            false,
            {
                id: missionId,
                locationId: "",
                extraGameChangerIds: [],
                difficultyLevel: 0,
            },
        )
        .catch((e) => {
            return e.response
        })

    if (response.status !== 200) {
        throw new Error(
            "Error getting freelancer CPD from official server." +
                ` (${response.status})`,
        )
    } else {
        return response.data
    }
}

async function getOfficialResponses(pId: string, gameVersion: GameVersion) {
    const user = userAuths.get(pId)

    if (!user) {
        throw new Error("User not found.")
    }

    const remoteService = getRemoteService(gameVersion)
    const freelancerId = "f8ec92c2-4fa2-471e-ae08-545480c746ee"

    return {
        GetProfile: await requestGetProfile(user, remoteService),
        PlayerProfile: await requestPlayerProfile(user, remoteService),
        Challenges: await requestChallenges(user, remoteService),
        ContractAttack: await requestHitsCategoryAll(
            user,
            "ContractAttack",
            remoteService,
        ),
        Arcade: await requestHitsCategoryAll(user, "Arcade", remoteService),
        MyHistory: await requestHitsCategoryAll(
            user,
            "MyHistory",
            remoteService,
        ),
        MyContracts: await requestHitsCategoryAll(
            user,
            "MyContracts",
            remoteService,
        ),
        MyPlaylist: await requestHitsCategoryAll(
            user,
            "MyPlaylist",
            remoteService,
        ),
        CPD: {
            [freelancerId]: await requestGetForPlay2(
                user,
                freelancerId,
                remoteService,
            ).catch((e) => {
                log(
                    LogLevel.ERROR,
                    `Error getting freelancer CPD from official server: ${e.message}`,
                )
                return undefined
            }),
        },
    }
}

export async function carryOverUserData(pId: string, gameVersion: GameVersion) {
    const oResp = await getOfficialResponses(pId, gameVersion)

    const userData = getVersionedConfig(
        "UserDefault",
        gameVersion,
        true,
    ) as UserProfile

    for (const key of [
        "Id",
        "LinkedAccounts",
        "ETag",
        "Gamertag",
        "DevId",
        "SteamId",
        "StadiaId",
        "EpicId",
        "NintendoId",
        "XboxLiveId",
        "PSNAccountId",
        "PSNOnlineId",
    ]) {
        userData[key] = oResp.GetProfile[key]
    }

    userData.Extensions["gameclient"] = oResp.GetProfile.Extensions.gameclient

    const progression = userData.Extensions.progression
    const officialProgression = oResp.GetProfile.Extensions.progression

    for (const key of [
        "XPGain",
        "secondsToNextDrop",
        "secondsElapsed",
        "LastScore",
        "LastCompletedChallenge",
        "TimeDropDelta",
    ]) {
        progression[key] = officialProgression[key]
    }

    for (const sublocation of oResp.PlayerProfile.SubLocationData) {
        const location = progression.Locations[sublocation.CompletionData.Id]

        // TODO: Make this work for scpc
        if (Object.hasOwn(location, "Xp")) {
            location.Xp = sublocation.CompletionData.XP
            location.Level = sublocation.CompletionData.Level
            location.PreviouslySeenXp = sublocation.CompletionData.XP
        } else {
            // its type is {[p: string]: ProgressionData}
            for (const sublocationKey in location) {
                const sublocationValue = location[sublocationKey]
                sublocationValue.Xp = sublocation.CompletionData.XP
                sublocationValue.Level = sublocation.CompletionData.Level
                sublocationValue.PreviouslySeenXp =
                    sublocation.CompletionData.XP
            }
        }
    }

    const officialProfileXp = oResp.PlayerProfile.PlayerProfileXp
    progression.PlayerProfileXP.Total = officialProfileXp.Total
    progression.PlayerProfileXP["PreviouslySeenTotal"] =
        officialProgression.PlayerProfileXP.PreviouslySeenTotal
    progression.PlayerProfileXP.ProfileLevel = officialProfileXp.Level
    progression.PlayerProfileXP["PreviouslySeenStaging"] =
        officialProgression.PlayerProfileXP.PreviouslySeenStaging

    progression.PlayerProfileXP.Sublocations = []

    for (const season of officialProfileXp.Seasons) {
        for (const location of season.Locations) {
            progression.PlayerProfileXP.Sublocations.push({
                Location: location.LocationId,
                Xp: location.Xp,
                ActionXp: location.ActionXp,
            })
        }
    }

    const gamepersistentdata = userData.Extensions.gamepersistentdata
    const officialGamePersistentData =
        oResp.GetProfile.Extensions.gamepersistentdata

    gamepersistentdata["IsFSPUser"] = officialGamePersistentData.IsFSPUser
    gamepersistentdata["prologue"] = officialGamePersistentData.prologue

    gamepersistentdata.menudata.newunlockables =
        officialGamePersistentData.menudata.newunlockables
    gamepersistentdata.menudata["persistentdatacomponent"] = {
        destinations: officialGamePersistentData.menudata.destinations,
        planning: officialGamePersistentData.menudata.planning,
    }
    gamepersistentdata.menudata["destinations"] =
        officialGamePersistentData.menudata.destinations

    gamepersistentdata.PersistentBool =
        officialGamePersistentData.PersistentBool
    gamepersistentdata["VideoShown"] = officialGamePersistentData.VideoShown
    gamepersistentdata["EpilogueSeen"] = officialGamePersistentData.EpilogueSeen
    gamepersistentdata["__stats"] = officialGamePersistentData.__stats

    const officialOpportunityProgression =
        oResp.GetProfile.Extensions.opportunityprogression
    userData.Extensions.opportunityprogression = Object.keys(
        officialOpportunityProgression,
    ).reduce((result: object, key) => {
        result[key] = officialOpportunityProgression[key] !== ""
        return result
    }, {}) // Convert to boolean

    userData.Extensions["friends"] = oResp.GetProfile.Extensions.friends

    // TODO: CPD

    userData.Extensions.achievements = oResp.GetProfile.Extensions.achievements

    userData.Extensions.ChallengeProgression = {}

    for (const challenge of oResp.Challenges.values()) {
        const challengeProgression = challenge.Progression
        userData.Extensions.ChallengeProgression[
            challengeProgression.ChallengeId
        ] = {
            // Sometimes the server says a challenge is not completed, but it is.
            Ticked:
                challengeProgression.Completed ||
                challengeProgression.CompletedAt !== null,
            Completed:
                challengeProgression.Completed ||
                challengeProgression.CompletedAt !== null,
            CurrentState: challengeProgression.State.CurrentState ?? "Start",
            State: challengeProgression.State,
        }
    }

    // Fix for peacock-exclusive challenge 2546d4f7-191c-4858-840f-321d31aed410
    userData.Extensions.ChallengeProgression[
        "2546d4f7-191c-4858-840f-321d31aed410"
    ] = getChallengeAfterAreasDiscovered(
        "2546d4f7-191c-4858-840f-321d31aed410",
        gameVersion,
        [
            "fa7b2877-3159-454a-82d3-422a0dd7e5da",
            "7cfd6202-b3fb-4c9f-b3c2-c892b8031901",
            "0a4513e4-338c-4328-ad72-82c1b5ff2a73",
            "705c3917-9f3d-4444-a268-41e74bc8e4ad",
            "ba0fe890-9feb-4991-82f8-5daf7aff3380",
        ].filter(
            (area) =>
                oResp.GetProfile.Extensions.gamepersistentdata.PersistentBool[
                    area
                ] === true,
        ),
    )

    // Escalations and Arcades
    for (const hit of oResp.ContractAttack.concat(oResp.Arcade)) {
        const Id = hit.Id
        userData.Extensions.PeacockEscalations[Id] =
            hit.UserCentricContract.Data.EscalationCompletedLevels + 1

        if (hit.UserCentricContract.Data.EscalationCompleted) {
            userData.Extensions.PeacockCompletedEscalations.push(Id)
        }
    }

    const limit = getFlag("downloadContractHistoryLimit") as number

    const toDownload = {
        MyHistory: getFlag("downloadContractHistory") ? oResp.MyHistory : [],
        MyContracts: getFlag("downloadMyContracts") ? oResp.MyContracts : [],
        MyPlaylist: getFlag("downloadFavorites") ? oResp.MyPlaylist : [],
    }

    if (limit !== 0) {
        toDownload.MyContracts = toDownload.MyContracts.slice(0, limit)
    }

    for (const hit of [
        ...toDownload.MyContracts,
        ...toDownload.MyPlaylist,
        ...toDownload.MyHistory,
    ]) {
        if (controller.resolveContract(hit.Id)) {
            continue
        }

        const publicId = hit.UserCentricContract.Contract.Metadata.PublicId

        if (!/^[1-3]\d{2}\d{7}\d{2}$/.test(publicId)) {
            log(
                LogLevel.INFO,
                `Skipping contract ${publicId} because it is not supported.`,
            )
            continue
        }

        await controller
            .downloadContract(pId, publicId, gameVersion)
            .catch((e) => {
                log(
                    LogLevel.ERROR,
                    `Error downloading contract ${publicId}: ${e.message}`,
                )
            })
    }

    if (getFlag("downloadContractHistory")) {
        for (const hit of oResp.MyHistory) {
            userData.Extensions.PeacockPlayedContracts[hit.Id] = {
                LastPlayedAt: new Date(
                    hit.UserCentricContract.Data.LastPlayedAt,
                ).getTime(),
                Completed: hit.UserCentricContract.Data.Completed,
                IsEscalation: false,
            }
        }
    }

    for (const hit of [...toDownload.MyContracts, ...toDownload.MyPlaylist]) {
        userData.Extensions.PeacockFavoriteContracts.push(hit.Id)
    }

    // Freelancer CPD
    for (const cpdId in oResp.CPD) {
        if (!oResp.CPD[cpdId]) {
            continue
        }

        userData.Extensions.CPD[cpdId] = oResp.CPD[cpdId]

        for (const key in oResp.CPD[cpdId].ContractProgressionData) {
            userData.Extensions.CPD[cpdId][key] =
                oResp.CPD[cpdId].ContractProgressionData[key]
        }
    }

    return userData
}

function getChallengeAfterAreasDiscovered(
    challengeId: string,
    gameVersion: GameVersion,
    areasDiscovered: string[],
) {
    // Get the challenge definition:
    const challenge: RegistryChallenge =
        controller.challengeService.getChallengeById(challengeId, gameVersion)
    const definition = challenge.Definition
    let state = "Start"
    let context = definition.Context

    for (const area of areasDiscovered) {
        const result = handleEvent(
            definition as StateMachineLike<
                Partial<Record<string, unknown | string[] | string>>
            >,
            context,
            {
                RepositoryId: area,
            },
            {
                timestamp: null,
                eventName: "AreaDiscovered",
                currentState: state,
                timers: [],
            },
        )
        state = result.state
        context = result.context
    }

    return {
        Ticked: false,
        Completed: state === "Success",
        CurrentState: state,
        State: context,
    }
}

// Helper function to loop over all missions
function collectStrings(obj: object): string[] {
    const strings: string[] = []

    function recursiveCollect(obj: object) {
        if (Array.isArray(obj)) {
            strings.push(...obj.filter((item) => typeof item === "string"))
        } else if (typeof obj === "object") {
            for (const key in obj) {
                recursiveCollect(obj[key])
            }
        }
    }

    recursiveCollect(obj)
    return strings
}<|MERGE_RESOLUTION|>--- conflicted
+++ resolved
@@ -345,19 +345,6 @@
     missionId: string,
     remoteService: string,
 ) {
-<<<<<<< HEAD
-    log(LogLevel.DEBUG, "Getting CPD from official server.")
-    await user
-        ._useService(
-            `https://${remoteService}.hitman.io/authentication/api/configuration/Init?configName=pc-prod&lockedContentDisabled=false&isFreePrologueUser=false&isIntroPackUser=false&isFullExperienceUser=true`,
-            true,
-        )
-        .catch((e) => {
-            return e.response
-        })
-    const response = await user
-        ._useService<{
-=======
     log(
         LogLevel.DEBUG,
         "Getting CPD from official server.",
@@ -368,22 +355,19 @@
     ).catch((e) => {return e.response})
     const response = await user._useService<
         {
->>>>>>> e9915d8e
             ContractSessionId: string
             ContractProgressionData: CPDStore
-        }>(
-            `https://${remoteService}.hitman.io/authentication/api/userchannel/ContractsService/GetForPlay2`,
-            false,
-            {
-                id: missionId,
-                locationId: "",
-                extraGameChangerIds: [],
-                difficultyLevel: 0,
-            },
-        )
-        .catch((e) => {
-            return e.response
-        })
+        }
+    >(
+        `https://${remoteService}.hitman.io/authentication/api/userchannel/ContractsService/GetForPlay2`,
+        false,
+        {
+            id: missionId,
+            locationId: "",
+            extraGameChangerIds: [],
+            difficultyLevel: 0,
+        },
+    ).catch((e) => {return e.response})
 
     if (response.status !== 200) {
         throw new Error(
@@ -434,7 +418,7 @@
             [freelancerId]: await requestGetForPlay2(
                 user,
                 freelancerId,
-                remoteService,
+                remoteService
             ).catch((e) => {
                 log(
                     LogLevel.ERROR,
@@ -442,7 +426,7 @@
                 )
                 return undefined
             }),
-        },
+        }
     }
 }
 
@@ -674,9 +658,7 @@
 
     // Freelancer CPD
     for (const cpdId in oResp.CPD) {
-        if (!oResp.CPD[cpdId]) {
-            continue
-        }
+        if (!oResp.CPD[cpdId]) { continue }
 
         userData.Extensions.CPD[cpdId] = oResp.CPD[cpdId]
 
