/*
 *     The Peacock Project - a HITMAN server replacement.
 *     Copyright (C) 2021-2023 The Peacock Project Team
 *
 *     This program is free software: you can redistribute it and/or modify
 *     it under the terms of the GNU Affero General Public License as published by
 *     the Free Software Foundation, either version 3 of the License, or
 *     (at your option) any later version.
 *
 *     This program is distributed in the hope that it will be useful,
 *     but WITHOUT ANY WARRANTY; without even the implied warranty of
 *     MERCHANTABILITY or FITNESS FOR A PARTICULAR PURPOSE.  See the
 *     GNU Affero General Public License for more details.
 *
 *     You should have received a copy of the GNU Affero General Public License
 *     along with this program.  If not, see <https://www.gnu.org/licenses/>.
 */

import { Router } from "express"
import path from "path"
import {
    castUserProfile,
    getMaxProfileLevel,
    LATEST_PROFILE_VERSION,
    nilUuid,
    uuidRegex,
    XP_PER_LEVEL,
} from "./utils"
import { json as jsonMiddleware } from "body-parser"
import { getPlatformEntitlements } from "./platformEntitlements"
import { contractSessions, newSession } from "./eventHandler"
import type {
    CompiledChallengeIngameData,
    ContractSession,
    GameVersion,
    RequestWithJwt,
    SaveFile,
    UpdateUserSaveFileTableBody,
    UserProfile,
} from "./types/types"
import { log, LogLevel } from "./loggingInterop"
import {
    deleteContractSession,
    getContractSession,
    getUserData,
    writeContractSession,
    writeUserData,
} from "./databaseHandler"
import { randomUUID } from "crypto"
import { getVersionedConfig } from "./configSwizzleManager"
import { createInventory } from "./inventory"
import { controller } from "./controller"
import { loadouts } from "./loadouts"
import { getFlag } from "./flags"
import { menuSystemDatabase } from "./menus/menuSystem"
import {
    compileRuntimeChallenge,
    inclusionDataCheck,
} from "./candle/challengeHelpers"
import { LoadSaveBody } from "./types/gameSchemas"
import { logOfficialResponse } from "./oauthToken"

const profileRouter = Router()

// /authentication/api/userchannel/

export interface FakePlayer {
    id: string
    name: string
    platformId: string
    platform: string
}

/**
 * The fake player registry allows us to translate another user's
 * profile ID to their name, for leaderboards.
 */
export const fakePlayerRegistry: {
    players: FakePlayer[]
    getFromId(id: string): FakePlayer | undefined
    index(
        name: string,
        platform: string,
        platformId: string,
        requestedId?: string,
    ): string
} = {
    players: [],
    getFromId(id: string): FakePlayer | undefined {
        return this.players.find((p) => p.id === id)
    },
    index(
        name: string,
        platform: string,
        platformId: string,
        requestedId?: string,
    ): string {
        if (!this.players.find((p) => p.name === name)) {
            this.players.push({
                name,
                id: requestedId || randomUUID(),
                platformId,
                platform,
            })
        }

        return this.players.find((p) => p.name === name)?.id || nilUuid
    },
}

profileRouter.post(
    "/AuthenticationService/GetBlobOfflineCacheDatabaseDiff",
    (req: RequestWithJwt, res) => {
        const configs = []

        menuSystemDatabase.hooks.getDatabaseDiff.call(configs, req.gameVersion)

        res.json(configs)
    },
)

profileRouter.post("/ProfileService/SetClientEntitlements", (req, res) => {
    res.json("null")
})

profileRouter.post(
    "/ProfileService/GetPlatformEntitlements",
    jsonMiddleware(),
    getPlatformEntitlements,
)

profileRouter.post(
    "/ProfileService/UpdateProfileStats",
    jsonMiddleware(),
    (req: RequestWithJwt, res) => {
        if (req.jwt.unique_name !== req.body.id) {
            return res.status(403).end() // data submitted for different profile id
        }

        const userdata = getUserData(req.jwt.unique_name, req.gameVersion)

        userdata.Gamertag = req.body.gamerTag
        userdata.Extensions.achievements = req.body.achievements

        writeUserData(req.jwt.unique_name, req.gameVersion)
        res.status(204).end()
    },
)

profileRouter.post(
    "/ProfileService/SynchronizeOfflineUnlockables",
    (req, res) => {
        res.status(204).end()
    },
)

profileRouter.post("/ProfileService/GetUserConfig", (req, res) => {
    res.json({})
})

profileRouter.post(
    "/ProfileService/GetProfile",
    jsonMiddleware(),
    async (req: RequestWithJwt, res) => {
        if (req.body.id !== req.jwt.unique_name) {
            res.status(403).end() // data requested for different profile id
            log(
                LogLevel.WARN,
                `Profile request mismatch (malicious?) - issuer: ${req.jwt.unique_name} victim: ${req.body.id}`,
            )
            return
        }

<<<<<<< HEAD
        await logOfficialResponse(req, "https://hm3-service.hitman.io")

        const userdata = getUserData(req.jwt.unique_name, req.gameVersion)
        const extensions = req.body.extensions.reduce(
            (acc: object, key: string) => {
                if (Object.hasOwn(userdata.Extensions, key)) {
                    acc[key] = userdata.Extensions[key]
                }

=======
        const userdata = getUserData(req.jwt.unique_name, req.gameVersion)
        const extensions = req.body.extensions.reduce(
            (acc: object, key: string) => {
                if (Object.hasOwn(userdata.Extensions, key)) {
                    acc[key] = userdata.Extensions[key]
                }

>>>>>>> 782d8bc8
                return acc
            },
            {} as object,
        )
        res.setHeader("Content-Type", "application/json")
        res.json({ ...userdata, Extensions: extensions })
    },
)

profileRouter.post(
    "/UnlockableService/GetInventory",
    (req: RequestWithJwt, res) => {
        res.json(createInventory(req.jwt.unique_name, req.gameVersion))
    },
)

profileRouter.post(
    "/ProfileService/UpdateExtensions",
    jsonMiddleware(),
    (
        req: RequestWithJwt<
            Record<string, never>,
            { extensionsData: Record<string, unknown>; id: string }
        >,
        res,
    ) => {
        if (req.body.id !== req.jwt.unique_name) {
            // data requested for different profile id
            res.status(403).end()
            return
        }

        const userdata = getUserData(req.jwt.unique_name, req.gameVersion)

        for (const extension in req.body.extensionsData) {
            if (
                Object.prototype.hasOwnProperty.call(
                    req.body.extensionsData,
                    extension,
                )
            ) {
                userdata.Extensions[extension] =
                    req.body.extensionsData[extension]
            }
        }

        writeUserData(req.jwt.unique_name, req.gameVersion)
        res.json(req.body.extensionsData)
    },
)

profileRouter.post(
    "/ProfileService/SynchroniseGameStats",
    jsonMiddleware(),
    async (req: RequestWithJwt, res) => {
        if (req.body.profileId !== req.jwt.unique_name) {
            // data requested for different profile id
            res.status(403).end()
            return
        }

        await logOfficialResponse(req, "https://hm3-service.hitman.io")

        const userdata = getUserData(req.jwt.unique_name, req.gameVersion)

        userdata.Extensions.gamepersistentdata.__stats = req.body.localStats

        writeUserData(req.jwt.unique_name, req.gameVersion)

        res.json({
            Inventory: createInventory(req.jwt.unique_name, req.gameVersion),
            Stats: req.body.localStats,
        })
    },
)

export async function resolveProfiles(
    profileIDs: string[],
    gameVersion: GameVersion,
): Promise<UserProfile[]> {
    // cast to non-undefined value
    return <UserProfile[]>(
        await Promise.allSettled(
            profileIDs.map((id: string) => {
                if (!uuidRegex.test(id)) {
                    return Promise.reject(
                        "Tried to resolve malformed profile id",
                    )
                }

                if (id === "fadb923c-e6bb-4283-a537-eb4d1150262e") {
                    // ioi dev account
                    return Promise.resolve({
                        Id: "fadb923c-e6bb-4283-a537-eb4d1150262e",
                        LinkedAccounts: {
                            dev: "IOI",
                        },
                        Extensions: {},
                        ETag: null,
                        Gamertag: null,
                        DevId: "IOI",
                        SteamId: null,
                        StadiaId: null,
                        EpicId: null,
                        NintendoId: null,
                        XboxLiveId: null,
                        PSNAccountId: null,
                        PSNOnlineId: null,
                        Version: LATEST_PROFILE_VERSION,
                    })
                }

                if (id === "a38faeaa-5b5b-4d7e-af90-329e98a26652") {
                    log(
                        LogLevel.WARN,
                        "The game tried to resolve the PeacockProject account, which should no longer be used!",
                    )

                    return Promise.resolve({
                        Id: "a38faeaa-5b5b-4d7e-af90-329e98a26652",
                        LinkedAccounts: {
                            dev: "PeacockProject",
                        },
                        Extensions: {},
                        ETag: null,
                        Gamertag: "PeacockProject",
                        DevId: "PeacockProject",
                        SteamId: null,
                        StadiaId: null,
                        EpicId: null,
                        NintendoId: null,
                        XboxLiveId: null,
                        PSNAccountId: null,
                        PSNOnlineId: null,
                        Version: LATEST_PROFILE_VERSION,
                    })
                }

                const fakePlayer = fakePlayerRegistry.getFromId(id)

                if (fakePlayer) {
                    return Promise.resolve({
                        Id: id,
                        LinkedAccounts:
                            fakePlayer.platform === "epic"
                                ? { epic: fakePlayer.platformId }
                                : { steam: fakePlayer.platformId },
                        Extensions: {},
                        ETag: null,
                        Gamertag: fakePlayer.name,
                        DevId: null,
                        SteamId:
                            fakePlayer.platform === "steam"
                                ? fakePlayer.platformId
                                : null,
                        StadiaId: null,
                        EpicId:
                            fakePlayer.platform === "epic"
                                ? fakePlayer.platformId
                                : null,
                        NintendoId: null,
                        XboxLiveId: null,
                        PSNAccountId: null,
                        PSNOnlineId: null,
                        Version: LATEST_PROFILE_VERSION,
                    })
                }

                try {
                    const p = getUserData(id, gameVersion)

                    if (p) return Promise.resolve(p)

                    return Promise.reject("No value")
                } catch (e) {
                    return Promise.reject(e)
                }
            }),
        )
    )
        .map((outcome: PromiseSettledResult<UserProfile>) => {
            if (outcome.status !== "fulfilled") {
                if (outcome.reason.code === "ENOENT") {
                    log(
                        LogLevel.ERROR,
                        `No such profile ${path.basename(
                            outcome.reason.path,
                            ".json",
                        )}`,
                    )
                }

                return undefined
            }

            const fakeIds = [
                "fadb923c-e6bb-4283-a537-eb4d1150262e",
                "a38faeaa-5b5b-4d7e-af90-329e98a26652",
                ...fakePlayerRegistry.players.map((p) => p.id),
            ]

            let userdata: UserProfile = outcome.value

            if (!fakeIds.includes(outcome?.value?.Id)) {
                userdata = castUserProfile(outcome.value, gameVersion)
            }

            // eslint-disable-next-line @typescript-eslint/no-explicit-any
            userdata.Extensions = {} as any
            return userdata
        })
        .filter(Boolean) // filter out nulls
}

profileRouter.post(
    "/ProfileService/ResolveProfiles",
    jsonMiddleware(),
    async (req: RequestWithJwt, res) => {
        res.json(await resolveProfiles(req.body.profileIDs, req.gameVersion))
    },
)

profileRouter.post(
    "/ProfileService/ResolveGamerTags",
    jsonMiddleware(),
    async (req: RequestWithJwt, res) => {
        const profiles = (await resolveProfiles(
            req.body.profileIds,
            req.gameVersion,
        )) as UserProfile[]

        const result = {
            steam: {},
            epic: {},
            dev: {},
        }

        for (const profile of profiles) {
            if (profile.LinkedAccounts.dev) {
                result.dev[profile.Id] = ""
                continue
            }

            if (profile.Gamertag) {
                if (profile.EpicId) {
                    result.epic[profile.Id] = profile.Gamertag
                    continue
                }

                result.steam[profile.Id] = profile.Gamertag
            }
        }

        res.json(result)
    },
)

profileRouter.post("/ProfileService/GetFriendsCount", (req, res) =>
    res.send("0"),
)

profileRouter.post(
    "/GamePersistentDataService/GetData",
    jsonMiddleware(),
    (req: RequestWithJwt, res) => {
        if (req.jwt.unique_name !== req.body.userId) {
            return res.status(403).end()
        }

        const userdata = getUserData(req.body.userId, req.gameVersion)
        res.json(userdata.Extensions.gamepersistentdata[req.body.key])
    },
)

profileRouter.post(
    "/GamePersistentDataService/SaveData",
    jsonMiddleware(),
    (req: RequestWithJwt, res) => {
        if (req.jwt.unique_name !== req.body.userId) {
            return res.status(403).end()
        }

        const userdata = getUserData(req.body.userId, req.gameVersion)

        userdata.Extensions.gamepersistentdata[req.body.key] = req.body.data
        writeUserData(req.body.userId, req.gameVersion)

        res.json(null)
    },
)

profileRouter.post(
    "/ChallengesService/GetActiveChallengesAndProgression",
    jsonMiddleware(),
    (
        req: RequestWithJwt<
            Record<string, never>,
            { contractId: string; difficultyLevel: number }
        >,
        res,
    ) => {
        if (!uuidRegex.test(req.body.contractId)) {
            return res.status(404).send("invalid contract")
        }

        const json = controller.resolveContract(req.body.contractId, true)

        if (!json) {
            log(
                LogLevel.ERROR,
                `Unknown contract in GACP: ${req.body.contractId}`,
            )
            return res.status(404).send("contract not found")
        }

        if (json.Metadata.Type === "creation") {
            return res.json([])
        }

        let challenges = getVersionedConfig<CompiledChallengeIngameData[]>(
            "GlobalChallenges",
            req.gameVersion,
            true,
        )
            .filter((val) => inclusionDataCheck(val.InclusionData, json))
            .map((item) => ({ Challenge: item, Progression: undefined }))

        challenges.push(
            ...Object.values(
                controller.challengeService.getChallengesForContract(
                    json.Metadata.Id,
                    req.gameVersion,
                    req.jwt.unique_name,
                    req.body.difficultyLevel,
                ),
            )
                .flat()
                .map((challengeData) => {
                    return compileRuntimeChallenge(
                        challengeData,
                        controller.challengeService.getPersistentChallengeProgression(
                            req.jwt.unique_name,
                            challengeData.Id,
                            req.gameVersion,
                        ),
                    )
                }),
        )

        if (json.Metadata.AllowNonTargetKills) {
            challenges = challenges.filter(
                (c) =>
                    c.Challenge.Id !== "f929efad-5d5e-4fcb-9c4e-6eb61a01412c",
            )

            challenges.forEach((val) => {
                // prettier-ignore
                if (val.Challenge.Id === "b1a85feb-55af-4707-8271-b3522661c0b1") {
                    // prettier-ignore
                    val.Challenge.Definition!["States"]["Start"][
                        "CrowdNPC_Died"
                        ]["Transition"] = "Success"
                }
            })
        }

        const unlockAllShortcuts = getFlag("gameplayUnlockAllShortcuts")

        for (const challenge of challenges) {
            if (
                unlockAllShortcuts &&
                challenge.Challenge.Tags?.includes("shortcut")
            ) {
                challenge.Progression = {
                    ChallengeId: challenge.Challenge.Id,
                    ProfileId: req.jwt.unique_name,
                    Completed: true,
                    Ticked: true,
                    State: {
                        CurrentState: "Success",
                    },
                    // @ts-expect-error typescript hates dates
                    CompletedAt: new Date(new Date() - 10).toISOString(),
                    MustBeSaved: false,
                }
            } else {
                challenge.Progression = Object.assign(
                    {
                        ChallengeId: challenge.Challenge.Id,
                        ProfileId: req.jwt.unique_name,
                        Completed: false,
                        State: {},
                        ETag: `W/"datetime'${encodeURIComponent(
                            new Date().toISOString(),
                        )}'"`,
                        CompletedAt: null,
                        MustBeSaved: false,
                    },
                    challenge.Progression,
                )
            }
        }

        res.json(challenges)
    },
)

profileRouter.post(
    "/HubPagesService/GetChallengeTreeFor",
    jsonMiddleware(),
    (req: RequestWithJwt, res) => {
        res.json({
            Data: {
                Children:
                    controller.challengeService.getChallengeTreeForContract(
                        req.body.contractId,
                        req.gameVersion,
                        req.jwt.unique_name,
                        req.body.difficultyLevel,
                    ),
            },
            LevelsDefinition: {
                // TODO: Add Evergreen LevelInfo here?
                Location: [0],
                PlayerProfile: {
                    Version: 1,
                    XpPerLevel: XP_PER_LEVEL,
                    MaxLevel: getMaxProfileLevel(req.gameVersion),
                },
            },
        })
    },
)

profileRouter.post(
    "/DefaultLoadoutService/Set",
    jsonMiddleware(),
    async (req: RequestWithJwt, res) => {
        if (getFlag("loadoutSaving") === "PROFILES") {
            let loadout = loadouts.getLoadoutFor(req.gameVersion)

            if (!loadout) {
                loadout = loadouts.createDefault(req.gameVersion)
            }

            loadout.data[req.body.location] = req.body.loadout

            await loadouts.save()
        } else {
            const userdata = getUserData(req.jwt.unique_name, req.gameVersion)

            if (userdata.Extensions.defaultloadout === undefined) {
                userdata.Extensions.defaultloadout = {}
            }

            userdata.Extensions.defaultloadout[req.body.location] =
                req.body.loadout

            writeUserData(req.jwt.unique_name, req.gameVersion)
        }

        res.status(204).end()
    },
)

profileRouter.post(
    "/ProfileService/UpdateUserSaveFileTable",
    jsonMiddleware(),
    async (req: RequestWithJwt<never, UpdateUserSaveFileTableBody>, res) => {
        if (req.body.clientSaveFileList.length > 0) {
            // We are saving to the SaveFile with the most recent timestamp.
            // Others are ignored.
            const save: SaveFile = req.body.clientSaveFileList.reduce(
                (prev: SaveFile, current: SaveFile) =>
                    prev.TimeStamp > current.TimeStamp ? prev : current,
            )
            const userData = getUserData(req.jwt.unique_name, req.gameVersion)

            try {
                await saveSession(save, userData)

                // Successfully saved, so edit user data
                if (!userData.Extensions.Saves) {
                    userData.Extensions.Saves = {}
                }

                userData.Extensions.Saves[save.Value.Name] = {
                    Timestamp: save.TimeStamp,
                    ContractSessionId: save.ContractSessionId,
                    Token: save.Value.LastEventToken,
                }
                writeUserData(req.jwt.unique_name, req.gameVersion)
            } catch (e) {
                if (getErrorCause(e) === "cause uninvestigated") {
                    log(LogLevel.DEBUG, `${getErrorMessage(e)}`)
                } else {
                    log(
                        LogLevel.WARN,
                        `Unable to save session ${
                            save?.ContractSessionId
                        } because ${getErrorMessage(e)}.`,
                        "updateSaves",
                    )
                }
            }
        }

        res.status(204).end()
    },
)

function getErrorMessage(error: unknown) {
    if (error instanceof Error) return error.message
    return String(error)
}

function getErrorCause(error: unknown) {
    if (error instanceof Error) return error.cause
    return String(error)
}

async function saveSession(
    save: SaveFile,
    userData: UserProfile,
): Promise<void> {
    const sessionId = save.ContractSessionId
    const token = save.Value.LastEventToken
    const slot = save.Value.Name

    if (!contractSessions.has(sessionId)) {
        throw new Error("the session does not exist in the server's memory", {
            cause: "non-existent",
        })
    }

    if (!userData.Extensions.Saves) {
        userData.Extensions.Saves = {}
    }

    if (slot in userData.Extensions.Saves) {
        const delta = save.TimeStamp - userData.Extensions.Saves[slot].Timestamp

        if (delta === 0) {
            throw new Error(
                `the client is accessing /ProfileService/UpdateUserSaveFileTable with nothing updated.`,
                { cause: "cause uninvestigated" },
            )
        } else if (delta < 0) {
            throw new Error(`there is a newer save in slot ${slot}`, {
                cause: "outdated",
            })
        } else {
            // If we can delete the old save, then do it. If not, we can still proceed.
            try {
                await deleteContractSession(
                    slot +
                        "_" +
                        userData.Extensions.Saves[slot].Token +
                        "_" +
                        userData.Extensions.Saves[slot].ContractSessionId,
                )
            } catch (e) {
                log(
                    LogLevel.DEBUG,
                    `Failed to delete old ${slot} save. ${getErrorMessage(e)}.`,
                )
            }
        }
    }

    await writeContractSession(
        slot + "_" + token + "_" + sessionId,
        contractSessions.get(sessionId)!,
    )
    log(
        LogLevel.DEBUG,
        `Saved contract to slot ${slot} with token = ${token}, session id = ${sessionId}, start time = ${
            contractSessions.get(sessionId).timerStart
        }.`,
    )
}

profileRouter.post(
    "/ContractSessionsService/Load",
    jsonMiddleware(),
    async (req: RequestWithJwt<never, LoadSaveBody>, res) => {
        const userData = getUserData(req.jwt.unique_name, req.gameVersion)

        if (
            !req.body.contractSessionId ||
            !req.body.saveToken ||
            !req.body.contractId
        ) {
            res.status(400).send("bad body")
            return
        }

        try {
            await loadSession(
                req.body.contractSessionId,
                req.body.saveToken,
                userData,
            )
        } catch (e) {
            log(
                LogLevel.DEBUG,
                `Failed to load contract with token = ${req.body.saveToken}, session id = ${req.body.contractSessionId} because ${e.message}`,
            )
            log(
                LogLevel.WARN,
                "No such save detected! Might be an official servers save.",
            )

            if (PEACOCK_DEV) {
                log(
                    LogLevel.DEBUG,
                    `(Save-context: ${req.body.contractSessionId}; ${req.body.saveToken})`,
                )
            }

            log(
                LogLevel.WARN,
                "Creating a fake session to avoid problems... scoring will not work!",
            )

            newSession(
                req.body.contractSessionId,
                req.body.contractId,
                req.jwt.unique_name,
                req.body.difficultyLevel!,
                req.gameVersion,
                false,
            )
        }

        res.send(`"${req.body.contractSessionId}"`)
    },
)

async function loadSession(
    sessionId: string,
    token: string,
    userData: UserProfile,
    sessionData?: ContractSession,
): Promise<void> {
    if (!sessionData) {
        try {
            // First, try the loading the session from the filesystem.
            sessionData = await getContractSession(token + "_" + sessionId)
        } catch (e) {
            // Otherwise, see if we still have this session in memory.
            // This may be the currently active session, but we need a fallback of some sorts in case a player disconnected.
            if (contractSessions.has(sessionId)) {
                sessionData = contractSessions.get(sessionId)
            } else {
                // Rethrow the error
                throw e
            }
        }
    }

    // Update challenge progression with the user's latest progression data
    for (const cid in sessionData.challengeContexts) {
        // Make sure the ChallengeProgression is available, otherwise loading might fail!
        userData.Extensions.ChallengeProgression[cid] ??= {
            CurrentState: "Start",
            State: {},
            Completed: false,
            Ticked: false,
        }

        const challenge = controller.challengeService.getChallengeById(
            cid,
            sessionData.gameVersion,
        )

        if (
            !userData.Extensions.ChallengeProgression[cid].Completed &&
            controller.challengeService.needSaveProgression(challenge)
        ) {
            sessionData.challengeContexts[cid].context =
                userData.Extensions.ChallengeProgression[cid].State
        }
    }

    contractSessions.set(sessionId, sessionData)
    log(
        LogLevel.DEBUG,
        `Loaded contract with token = ${token}, session id = ${sessionId}, start time = ${
            contractSessions.get(sessionId).timerStart
        }.`,
    )
}

profileRouter.post(
    "/ProfileService/GetSemLinkStatus",
    jsonMiddleware(),
    (req, res) => {
        res.json({
            IsConfirmed: true,
            LinkedEmail: "mail@example.com",
            IOIAccountId: nilUuid,
            IOIAccountBaseUrl: "https://account.ioi.dk",
        })
    },
)

export { profileRouter }<|MERGE_RESOLUTION|>--- conflicted
+++ resolved
@@ -171,7 +171,6 @@
             return
         }
 
-<<<<<<< HEAD
         await logOfficialResponse(req, "https://hm3-service.hitman.io")
 
         const userdata = getUserData(req.jwt.unique_name, req.gameVersion)
@@ -181,15 +180,6 @@
                     acc[key] = userdata.Extensions[key]
                 }
 
-=======
-        const userdata = getUserData(req.jwt.unique_name, req.gameVersion)
-        const extensions = req.body.extensions.reduce(
-            (acc: object, key: string) => {
-                if (Object.hasOwn(userdata.Extensions, key)) {
-                    acc[key] = userdata.Extensions[key]
-                }
-
->>>>>>> 782d8bc8
                 return acc
             },
             {} as object,
